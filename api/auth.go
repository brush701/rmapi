package api

import (
	"bufio"
	"fmt"
	"os"
	"strings"

	"github.com/juruen/rmapi/config"
	"github.com/juruen/rmapi/log"
	"github.com/juruen/rmapi/model"
	"github.com/juruen/rmapi/transport"
	uuid "github.com/satori/go.uuid"
)

const (
	defaultDeviceDesc string = "desktop-linux"
)

<<<<<<< HEAD
func AuthHttpCtx(nonInteractive bool) *transport.HttpClientCtx {
=======
func AuthHttpCtx(reAuth bool) *transport.HttpClientCtx {
>>>>>>> 9482473e
	authTokens := config.LoadTokens(config.ConfigPath())
	httpClientCtx := transport.CreateHttpClientCtx(authTokens)

	if authTokens.DeviceToken == "" {
		if nonInteractive {
			log.Error.Fatal("missing token, not asking, aborting")
		}
		deviceToken, err := newDeviceToken(&httpClientCtx, readCode())

		if err != nil {
			log.Error.Fatal("failed to crete device token from on-time code")
		}

		log.Trace.Println("device token", deviceToken)

		authTokens.DeviceToken = deviceToken
		httpClientCtx.Tokens.DeviceToken = deviceToken

		config.SaveTokens(config.ConfigPath(), authTokens)
	}

	if authTokens.UserToken == "" || reAuth {
		userToken, err := newUserToken(&httpClientCtx)

<<<<<<< HEAD
	if err != nil {
		log.Error.Fatal("failed to create user token from device token, remove the existing token and try again")
	}
=======
		if err != nil {
			log.Error.Fatal("failed to create user token from device token")
		}
		log.Trace.Println("user token:", userToken)
>>>>>>> 9482473e

		authTokens.UserToken = userToken

		config.SaveTokens(config.ConfigPath(), authTokens)
	}

	return &httpClientCtx
}

func readCode() string {
	reader := bufio.NewReader(os.Stdin)
	fmt.Print("Enter one-time code (go to https://my.remarkable.com/connect/desktop): ")
	code, _ := reader.ReadString('\n')

	code = strings.TrimSuffix(code, "\n")
	code = strings.TrimSuffix(code, "\r")

	if len(code) != 8 {
		log.Error.Println("Code has the wrong length, it should be 8")
		return readCode()
	}

	return code
}

func newDeviceToken(http *transport.HttpClientCtx, code string) (string, error) {
	uuid, err := uuid.NewV4()

	if err != nil {
		panic(err)
	}

	req := model.DeviceTokenRequest{code, defaultDeviceDesc, uuid.String()}

	resp := transport.BodyString{}
	err = http.Post(transport.EmptyBearer, newTokenDevice, req, &resp)

	if err != nil {
		log.Error.Fatal("failed to create a new device token")
		return "", err
	}

	return resp.Content, nil
}

func newUserToken(http *transport.HttpClientCtx) (string, error) {
	resp := transport.BodyString{}
	err := http.Post(transport.DeviceBearer, newUserDevice, nil, &resp)

	if err != nil {
		log.Error.Fatal("failed to create a new user token")

		return "", err
	}

	return resp.Content, nil
}<|MERGE_RESOLUTION|>--- conflicted
+++ resolved
@@ -17,11 +17,7 @@
 	defaultDeviceDesc string = "desktop-linux"
 )
 
-<<<<<<< HEAD
-func AuthHttpCtx(nonInteractive bool) *transport.HttpClientCtx {
-=======
-func AuthHttpCtx(reAuth bool) *transport.HttpClientCtx {
->>>>>>> 9482473e
+func AuthHttpCtx(reAuth, nonInteractive bool) *transport.HttpClientCtx {
 	authTokens := config.LoadTokens(config.ConfigPath())
 	httpClientCtx := transport.CreateHttpClientCtx(authTokens)
 
@@ -46,16 +42,10 @@
 	if authTokens.UserToken == "" || reAuth {
 		userToken, err := newUserToken(&httpClientCtx)
 
-<<<<<<< HEAD
-	if err != nil {
-		log.Error.Fatal("failed to create user token from device token, remove the existing token and try again")
-	}
-=======
 		if err != nil {
 			log.Error.Fatal("failed to create user token from device token")
 		}
 		log.Trace.Println("user token:", userToken)
->>>>>>> 9482473e
 
 		authTokens.UserToken = userToken
 
