--- conflicted
+++ resolved
@@ -29,11 +29,7 @@
 	var ctx *api.ApiCtx
 	var err error
 	for i := 0; i < AUTH_RETRIES; i++ {
-<<<<<<< HEAD
-		ctx, err = api.CreateApiCtx(api.AuthHttpCtx(*ni))
-=======
-		ctx, err = api.CreateApiCtx(api.AuthHttpCtx(i > 0))
->>>>>>> 9482473e
+		ctx, err = api.CreateApiCtx(api.AuthHttpCtx(i > 0, *ni))
 
 		if err != nil {
 			log.Trace.Println(err)
